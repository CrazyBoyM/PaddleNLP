# Copyright (c) 2022 PaddlePaddle Authors. All Rights Reserved.
# Copyright 2022 The HuggingFace Team. All rights reserved.
#
# Licensed under the Apache License, Version 2.0 (the "License");
# you may not use this file except in compliance with the License.
# You may obtain a copy of the License at
#
#     http://www.apache.org/licenses/LICENSE-2.0
#
# Unless required by applicable law or agreed to in writing, software
# distributed under the License is distributed on an "AS IS" BASIS,
# WITHOUT WARRANTIES OR CONDITIONS OF ANY KIND, either express or implied.
# See the License for the specific language governing permissions and
# limitations under the License.
# flake8: noqa

from dataclasses import dataclass
from typing import List, Optional, Union

import numpy as np
import PIL

<<<<<<< HEAD
from ...utils import (
    BaseOutput,
    is_onnx_available,
    is_paddle_available,
    is_paddlenlp_available,
)
=======
from ...utils import BaseOutput, is_onnx_available, is_paddle_available, is_paddlenlp_available, is_fastdeploy_available
>>>>>>> c388c23d


@dataclass
class StableDiffusionPipelineOutput(BaseOutput):
    """
    Output class for Stable Diffusion pipelines.

    Args:
        images (`List[PIL.Image.Image]` or `np.ndarray`)
            List of denoised PIL images of length `batch_size` or numpy array of shape `(batch_size, height, width,
            num_channels)`. PIL images or numpy array present the denoised images of the diffusion pipeline.
        nsfw_content_detected (`List[bool]`)
            List of flags denoting whether the corresponding generated image likely represents "not-safe-for-work"
            (nsfw) content, or `None` if safety checking could not be performed.
    """

    images: Union[List[PIL.Image.Image], np.ndarray]
    nsfw_content_detected: Optional[List[bool]]


if is_paddlenlp_available() and is_paddle_available():
    from .pipeline_cycle_diffusion import CycleDiffusionPipeline
    from .pipeline_stable_diffusion import StableDiffusionPipeline
    from .pipeline_stable_diffusion_all_in_one import StableDiffusionPipelineAllinOne
    from .pipeline_stable_diffusion_img2img import StableDiffusionImg2ImgPipeline
    from .pipeline_stable_diffusion_inpaint import StableDiffusionInpaintPipeline
    from .pipeline_stable_diffusion_inpaint_legacy import (
        StableDiffusionInpaintPipelineLegacy,
    )
    from .pipeline_stable_diffusion_upscale import StableDiffusionUpscalePipeline
    from .safety_checker import StableDiffusionSafetyChecker

if is_paddlenlp_available() and is_paddle_available():
    from .pipeline_stable_diffusion_image_variation import (
        StableDiffusionImageVariationPipeline,
    )
else:
    from ...utils.dummy_paddle_and_paddlenlp_objects import (
        StableDiffusionImageVariationPipeline,
    )

if is_paddlenlp_available() and is_onnx_available():
    from .pipeline_onnx_stable_diffusion import OnnxStableDiffusionPipeline
<<<<<<< HEAD
    from .pipeline_onnx_stable_diffusion_img2img import (
        OnnxStableDiffusionImg2ImgPipeline,
    )
    from .pipeline_onnx_stable_diffusion_inpaint import (
        OnnxStableDiffusionInpaintPipeline,
    )
    from .pipeline_onnx_stable_diffusion_inpaint_legacy import (
        OnnxStableDiffusionInpaintPipelineLegacy,
    )
=======
    from .pipeline_onnx_stable_diffusion_img2img import OnnxStableDiffusionImg2ImgPipeline
    from .pipeline_onnx_stable_diffusion_inpaint import OnnxStableDiffusionInpaintPipeline

if is_paddlenlp_available() and is_fastdeploy_available():
    from .pipeline_fastdeploy_stable_diffusion import FastDeployStableDiffusionPipeline
    from .pipeline_fastdeploy_stable_diffusion_img2img import FastDeployStableDiffusionImg2ImgPipeline
    from .pipeline_fastdeploy_stable_diffusion_inpaint import FastDeployStableDiffusionInpaintPipeline
>>>>>>> c388c23d
<|MERGE_RESOLUTION|>--- conflicted
+++ resolved
@@ -20,16 +20,13 @@
 import numpy as np
 import PIL
 
-<<<<<<< HEAD
 from ...utils import (
     BaseOutput,
+    is_fastdeploy_available,
     is_onnx_available,
     is_paddle_available,
     is_paddlenlp_available,
 )
-=======
-from ...utils import BaseOutput, is_onnx_available, is_paddle_available, is_paddlenlp_available, is_fastdeploy_available
->>>>>>> c388c23d
 
 
 @dataclass
@@ -73,22 +70,18 @@
 
 if is_paddlenlp_available() and is_onnx_available():
     from .pipeline_onnx_stable_diffusion import OnnxStableDiffusionPipeline
-<<<<<<< HEAD
     from .pipeline_onnx_stable_diffusion_img2img import (
         OnnxStableDiffusionImg2ImgPipeline,
     )
     from .pipeline_onnx_stable_diffusion_inpaint import (
         OnnxStableDiffusionInpaintPipeline,
     )
-    from .pipeline_onnx_stable_diffusion_inpaint_legacy import (
-        OnnxStableDiffusionInpaintPipelineLegacy,
-    )
-=======
-    from .pipeline_onnx_stable_diffusion_img2img import OnnxStableDiffusionImg2ImgPipeline
-    from .pipeline_onnx_stable_diffusion_inpaint import OnnxStableDiffusionInpaintPipeline
 
 if is_paddlenlp_available() and is_fastdeploy_available():
     from .pipeline_fastdeploy_stable_diffusion import FastDeployStableDiffusionPipeline
-    from .pipeline_fastdeploy_stable_diffusion_img2img import FastDeployStableDiffusionImg2ImgPipeline
-    from .pipeline_fastdeploy_stable_diffusion_inpaint import FastDeployStableDiffusionInpaintPipeline
->>>>>>> c388c23d
+    from .pipeline_fastdeploy_stable_diffusion_img2img import (
+        FastDeployStableDiffusionImg2ImgPipeline,
+    )
+    from .pipeline_fastdeploy_stable_diffusion_inpaint import (
+        FastDeployStableDiffusionInpaintPipeline,
+    )